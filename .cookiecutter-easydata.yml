--- conflicted
+++ resolved
@@ -1,18 +1,10 @@
 default_context:
   author_name: John Healy, Amy Wooding
-<<<<<<< HEAD
   conda_path: ~/miniconda3/bin/conda
-=======
-  conda_path: ~/anaconda3/bin/conda
->>>>>>> 6a1c8519
   description: Reproducing EmbedAllTheThings by jc-healy and making it reproducible via easydata.
   module_name: src
   open_source_license: MIT
   project_name: reproallthethings
-<<<<<<< HEAD
-  python_version: latest
-=======
   python_version: 3.7
->>>>>>> 6a1c8519
   repo_name: reproallthethings
   virtualenv: conda