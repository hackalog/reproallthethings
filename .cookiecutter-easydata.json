{
    "_template": "cookiecutter-easydata",
    "author_name": "John Healy, Amy Wooding",
    "conda_path": "~/miniconda3/bin/conda",
    "default_branch": "master",
<<<<<<< HEAD
    "description": "Reproducing @jc-healy's EmbedAllTheThings making it reproducible via easydata.",
    "module_name": "src",
    "open_source_license": "MIT",
    "project_name": "ReproAllTheThings",
    "python_version": "3.7",
=======
    "description": "Reproducing EmbedAllTheThings by jc-healy and making it reproducible via easydata.",
    "module_name": "src",
    "open_source_license": "MIT",
    "project_name": "reproallthethings",
    "python_version": "latest",
>>>>>>> cfff74a0
    "repo_name": "reproallthethings",
    "upstream_location": "github.com"
}<|MERGE_RESOLUTION|>--- conflicted
+++ resolved
@@ -3,19 +3,12 @@
     "author_name": "John Healy, Amy Wooding",
     "conda_path": "~/miniconda3/bin/conda",
     "default_branch": "master",
-<<<<<<< HEAD
-    "description": "Reproducing @jc-healy's EmbedAllTheThings making it reproducible via easydata.",
+    "description": "Reproducing the [EmbedAllTheThings] notebooks by [jc-healy] and making them reproducible via the
+[Easydata][cookiecutter-easydata] framework.",
     "module_name": "src",
     "open_source_license": "MIT",
     "project_name": "ReproAllTheThings",
     "python_version": "3.7",
-=======
-    "description": "Reproducing EmbedAllTheThings by jc-healy and making it reproducible via easydata.",
-    "module_name": "src",
-    "open_source_license": "MIT",
-    "project_name": "reproallthethings",
-    "python_version": "latest",
->>>>>>> cfff74a0
     "repo_name": "reproallthethings",
     "upstream_location": "github.com"
 }