--- conflicted
+++ resolved
@@ -17,19 +17,11 @@
 ## Set up virtual environment for this project
 create_environment: environment.$(ARCH).lock.yml
 ifeq (conda,$(VIRTUALENV))
-<<<<<<< HEAD
-	$(CONDA_EXE) env update -n $(PROJECT_NAME) -f environment.yml
-=======
-	touch environment.yml
->>>>>>> f34cebba
+	@touch environment.yml
+        @echo
 	@echo "New conda env created. Activate with:"
 	@echo ">>> conda activate $(PROJECT_NAME)"
 	@echo ">>> make update_environment"
-	@echo
-	@echo "Now would be a good time to initialize a git repo; i.e."
-	@echo ">>> git init"
-	@echo ">>> git add ."
-	@echo ">>> git commit -m 'initial import'"
 ifneq ("X$(wildcard .post-create-environment.txt)","X")
 	@cat .post-create-environment.txt
 endif
